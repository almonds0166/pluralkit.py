
from typing import (
    Any,
    Union, Optional,
    Tuple, List, Set, Sequence, Dict,
    Awaitable, AsyncGenerator, Coroutine,
    Callable,
)
import datetime
import asyncio
from http.client import responses as RESPONSE_CODES

import httpx

from .models import (
    Model,
<<<<<<< HEAD
    MemberId, SystemId, GroupId,SwitchId,
=======
    MemberId, SystemId, GroupId, SwitchId,
>>>>>>> cec37ea8
    Member, System, Group, Switch, Message,
    MemberGuildSettings, SystemGuildSettings,
    Timestamp
)
from .errors import *

SERVER = "https://api.pluralkit.me/v2"

class Client:
    """Represents a client that interacts with the PluralKit API.

    Args:
        token

    Keyword args:
        async_mode
        user_agent

    Attributes:
        token
        async_mode
        headers
        content_headers
        id
    """
    def __init__(self, token: Optional[str]=None, *,
        async_mode: bool=True,
        user_agent: Optional[str]=None,
    ):
        # core factors
        self.async_mode = async_mode
        self.token = token
        self.id = None

        # initialize rate limit handling
        self._rate_limit_remaining = 0
        self._rate_limit_reset_time = datetime.datetime.now()

        # set up headers
        self.headers = {}
        if user_agent: self.headers["User-Agent"] = user_agent
        if token:
            self.headers["Authorization"] = token
            if async_mode:
                loop = asyncio.get_event_loop()
                system = loop.run_until_complete(self._get_system())
            else:
                system = self._get_system() # type: ignore
            self.id = system.id
        self.content_headers = self.headers.copy()
        self.content_headers["Content-Type"] = "application/json"

    async def _respect_rate_limit(self):
        """Respects the rate limit by waiting if necessary."""
        if self._rate_limit_remaining == 0:
            now = datetime.datetime.now()
            if self._rate_limit_reset_time < now:
                self._rate_limit_remaining = 2
                self._rate_limit_reset_time = now + datetime.timedelta(seconds=1)
            else:
                await asyncio.sleep(self._rate_limit_reset_time - now)
                self._rate_limit_remaining = 2
                self._rate_limit_reset_time = now + datetime.timedelta(seconds=1)

    def _update_rate_limits(self, headers):
        """Updates the rate limits based on the returned headers."""
        if "X-RateLimit-Remaining" in headers:
            self._rate_limit_remaining = int(headers["X-RateLimit-Remaining"])
        if "X-RateLimit-Reset" in headers:
            self._rate_limit_reset_time = datetime.datetime.fromtimestamp(int(headers["X-RateLimit-Reset"]))

    # ==============
    #  Main methods
    # ==============

    async def _request_something(self,
        # required positional arguments
        kind: str,
        url_template: str,
        ModelConstructor,
        expected_code: int,
        error_lookups: dict,
        *,
        # reference IDs
        system: Union[SystemId,int,None]=None, # (int too, because it can be a Discord user ID)
        member: Optional[MemberId]=None,
        group: Optional[GroupId]=None,
        switch: Optional[SwitchId]=None,
        message: Optional[int]=None,
        # optional payload
        payload: Optional[dict]=None,
    ):
        # put together url from given arguments
        pieces = {"SERVER": SERVER}

        if "system_ref" in url_template:
            if system is None:
                if not self.token: raise Unauthorized() # pass in your token please
                pieces["system_ref"] = "@me"
            else:
                pieces["system_ref"] = str(system)

        map_ = {
            "member_ref": member,
            "group_ref": group,
            "switch_ref": switch,
            "message_ref": message
        }
        for ref_name, arg in map_.items():
            if ref_name in url_template:
                pieces[ref_name] = str(arg)

        url = url_template.format(**pieces)

        # make the request
        async with httpx.AsyncClient(headers=self.headers) as session:
            request_func = getattr(session, kind.lower()) # nice
            if payload is None:
                response = await request_func(url)
            else:
                response = await request_func(url, data=payload)

            code = response.status_code
            if code != expected_code:
                error = error_lookups.get(code, HTTPError)()
                raise error

            # convert received json to return type
            returned = response.json()
<<<<<<< HEAD
            converted = expected_type.from_json(returned)
        # return
        return converted

    async def _get_system(self, system: Union[System,str,int,None]=None):

=======
            #print(returned)
            converted = ModelConstructor(returned)

        # return
        return converted

    SYSTEM_ERROR_CODE_LOOKUP = {
        401: ValidationError,
        403: ValidationError,
        404: SystemNotFound,
    }

    def get_system(self, system: Union[SystemId,int,None]=None):
        """
        """
        awaitable = self._get_system(system)
        if self.async_mode:
            return awaitable
        else:
            loop = asyncio.get_event_loop()
            result = loop.run_until_complete(awaitable)
            return result

    async def _get_system(self, system: Union[SystemId,int,None]=None):
>>>>>>> cec37ea8
        return await self._request_something(
            "GET",
            "{SERVER}/systems/{system_ref}",
            System,
            200,
<<<<<<< HEAD
            {
                404: SystemNotFound,
            },
            system=system,
        )

    async def _update_system(self, system: Union[SystemId,int,None]=None, **kwargs):
        return await self._request_something(
            "PATCH",
            "{SERVER}/systems/{system_ref}",
            System,
            200,
            {
                401: Unauthorized,
                403: NotOwnError,
                404: SystemNotFound,
            },
            system=system,
        )
=======
            self.SYSTEM_ERROR_CODE_LOOKUP,
            system=system,
        )

    #async def _update_system(self, system: Union[SystemId])
>>>>>>> cec37ea8

    async def _get_fronters(self, system=None) -> Tuple[Timestamp, List[Member]]:
        return await self._request_something(
            "GET",
            "{SERVER}/systems/{system_ref}/fronters",
            Switch,
            200,
            {
                404: SystemNotFound,
            },
            system=system,
        )

<|MERGE_RESOLUTION|>--- conflicted
+++ resolved
@@ -14,11 +14,7 @@
 
 from .models import (
     Model,
-<<<<<<< HEAD
-    MemberId, SystemId, GroupId,SwitchId,
-=======
     MemberId, SystemId, GroupId, SwitchId,
->>>>>>> cec37ea8
     Member, System, Group, Switch, Message,
     MemberGuildSettings, SystemGuildSettings,
     Timestamp
@@ -148,14 +144,6 @@
 
             # convert received json to return type
             returned = response.json()
-<<<<<<< HEAD
-            converted = expected_type.from_json(returned)
-        # return
-        return converted
-
-    async def _get_system(self, system: Union[System,str,int,None]=None):
-
-=======
             #print(returned)
             converted = ModelConstructor(returned)
 
@@ -180,39 +168,16 @@
             return result
 
     async def _get_system(self, system: Union[SystemId,int,None]=None):
->>>>>>> cec37ea8
         return await self._request_something(
             "GET",
             "{SERVER}/systems/{system_ref}",
             System,
             200,
-<<<<<<< HEAD
-            {
-                404: SystemNotFound,
-            },
-            system=system,
-        )
-
-    async def _update_system(self, system: Union[SystemId,int,None]=None, **kwargs):
-        return await self._request_something(
-            "PATCH",
-            "{SERVER}/systems/{system_ref}",
-            System,
-            200,
-            {
-                401: Unauthorized,
-                403: NotOwnError,
-                404: SystemNotFound,
-            },
-            system=system,
-        )
-=======
             self.SYSTEM_ERROR_CODE_LOOKUP,
             system=system,
         )
 
     #async def _update_system(self, system: Union[SystemId])
->>>>>>> cec37ea8
 
     async def _get_fronters(self, system=None) -> Tuple[Timestamp, List[Member]]:
         return await self._request_something(
